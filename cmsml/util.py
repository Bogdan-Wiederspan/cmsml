--- conflicted
+++ resolved
@@ -7,19 +7,11 @@
 from __future__ import annotations
 
 __all__ = [
-<<<<<<< HEAD
-    "is_lazy_iterable", "make_list", "tmp_file", "tmp_dir", "MockModule",
-=======
     "is_lazy_iterable", "make_list", "tmp_file", "tmp_dir", "colored",
->>>>>>> 253ce63b
 ]
 
 import os
-<<<<<<< HEAD
-import shutil
-import tempfile
-import contextlib
-=======
+
 import sys
 import time
 import shutil
@@ -28,7 +20,7 @@
 import subprocess
 import signal
 import types
->>>>>>> 253ce63b
+
 import importlib
 from collections.abc import MappingView
 from types import GeneratorType, ModuleType
@@ -125,49 +117,6 @@
             shutil.rmtree(path)
 
 
-<<<<<<< HEAD
-class MockModule(object):
-    """
-    Mockup object that resembles a module with arbitrarily deep structure such that, e.g.,
-
-    .. code-block:: python
-
-        tf = MockModule("tensorflow")
-        print(tf.Graph)
-        # -> "<MockupModule 'tf' at 0x981jald1>"
-
-    will always succeed at declaration.
-
-    .. py:attribute:: _name
-       type: str
-
-       The name of the mock module.
-    """
-
-    def __init__(self, name: str):
-        super().__init__()
-
-        self._name = name
-
-    def __getattr__(self, attr: str) -> "MockModule":
-        return type(self)(f"{self._name}.{attr}")
-
-    def __repr__(self) -> str:
-        return f"<{self.__class__.__name__} '{self._name}' at {hex(id(self))}>"
-
-    def __call__(self, *args, **kwargs) -> None:
-        raise Exception(f"{self._name} is a mock module and cannot be called")
-
-    def __nonzero__(self) -> bool:
-        return False
-
-    def __bool__(self) -> bool:
-        return False
-
-    def __or__(self, other) -> Any:
-        # forward union type hints
-        return type(self) | other
-=======
 _shell_colors = {
     "default": 39,
     "black": 30,
@@ -261,5 +210,4 @@
     if err is not None:
         err = err.decode("utf-8")
 
-    return p.returncode, out, err
->>>>>>> 253ce63b
+    return p.returncode, out, err