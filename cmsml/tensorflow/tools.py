# coding: utf-8

"""
TensorFlow tools.
"""

from __future__ import annotations

__all__ = []

import os
import warnings
from types import ModuleType
from typing import Any

from cmsml.util import MockModule


tf = MockModule("tensorflow")

tf_cpp_log_levels = {
    "DEBUG": 0,
    "INFO": 1,
    "WARNING": 2,
    "ERROR": 3,
}


def import_tf(
    log_level: int | str = "WARNING",
    autograph_verbosity: int = 3,
) -> tuple[ModuleType, ModuleType | None, tuple[int]]:
    """
    Imports TensorFlow and returns a 3-tuple containing the module itself, the v1 compatibility
    API (i.e. the TensorFlow module itself if v1 is the primarily installed version), and the
    package version as a 3-tuple containing integers. Example:

    .. code-block:: python

        tf, tf1, tf_version = import_tf()

    At some point in the future, when v1 support might get fully removed from TensorFlow 2 or
    higher, the second tuple element might be *None*.

    The verbosity of logs printed by TensorFlow and AutoGraph can be controlled through *log_level*
    and *autograph_verbosity*.
    """
    # set the TF_CPP_MIN_LOG_LEVEL before tf gets imported
    if log_level in tf_cpp_log_levels:
        os.environ["TF_CPP_MIN_LOG_LEVEL"] = str(tf_cpp_log_levels[log_level])

    import tensorflow as tf

    # set log and verbosity levels
    if log_level:
        tf.get_logger().setLevel(log_level)
    if autograph_verbosity >= 0:
        tf.autograph.set_verbosity(autograph_verbosity)

    # split the version into three parts
    tf_version = tuple(map(int, tf.__version__.split(".", 2)))

    # keep a reference to the v1 API as long as v2 provides compatibility
    tf1 = None
    if tf_version[0] == 1:
        tf1 = tf
    elif getattr(tf, "compat", None) and getattr(tf.compat, "v1", None):
        tf1 = tf.compat.v1

    return tf, tf1, tf_version


def save_graph(
    path: str,
    obj: Any,
    variables_to_constants: bool = False,
    output_names: list[str] | None = None,
    *args,
    **kwargs,
) -> None:
    """
    Deprecated. Please use :py:func:`save_frozen_graph`.
    """
    warnings.warn(
        "save_graph() is deprecated, please use save_frozen_graph() instead",
        DeprecationWarning,
    )
    return save_frozen_graph(
        path,
        obj,
        variables_to_constants=variables_to_constants,
        output_names=output_names,
        *args,
        **kwargs  # noqa
    )


def save_frozen_graph(
    path: str,
    obj: Any,
    variables_to_constants: bool = False,
    output_names: list[str] | None = None,
    *args,
    **kwargs,
) -> None:
    """
    Extracts a TensorFlow graph from an object *obj* and saves it at *path*. The graph is optionally
    transformed into a simpler representation with all its variables converted to constants when
    *variables_to_constants* is *True*. The saved file contains the graph as a protobuf. The
    accepted types of *obj* greatly depend on the available API versions.

    When the v1 API is found (which is also the case when ``tf.compat.v1`` is available in v2),
    ``Graph``, ``GraphDef`` and ``Session`` objects are accepted. However, when
    *variables_to_constants* is *True*, *obj* must be a session and *output_names* should refer
    to names of operations whose subgraphs are extracted (usually just one).

    For TensorFlow v2, *obj* can also be a compiled keras model, or either a polymorphic or
    concrete function as returned by ``tf.function``. Polymorphic functions either must have a
    defined input signature (``tf.function(input_signature=(...,))``) or they must accept no
    arguments in the first place. See the TensorFlow documentation on `concrete functions
    <https://www.tensorflow.org/guide/concrete_function>`__ for more info.

    *args* and *kwargs* are forwarded to ``tf.train.write_graph`` (v1) or ``tf.io.write_graph``
    (v2).
    """
    tf, tf1, tf_version = import_tf()
    path = os.path.expandvars(os.path.expanduser(str(path)))
    graph_dir, graph_name = os.path.split(path)

    # default as_text value
    kwargs.setdefault("as_text", path.endswith((".pbtxt", ".pb.txt")))

    # convert keras models and polymorphic functions to concrete functions, v2 only
    if tf_version[0] != 1:
        from tensorflow.python.keras.saving import saving_utils
        from tensorflow.python.eager.def_function import Function
        from tensorflow.python.eager.function import ConcreteFunction

        if isinstance(obj, tf.keras.Model):
            learning_phase_orig = tf.keras.backend.get_value(tf.keras.backend.learning_phase())
            tf.keras.backend.set_learning_phase(False)
            model_func = saving_utils.trace_model_call(obj)
            if model_func.function_spec.arg_names and not model_func.input_signature:
                raise ValueError(
                    "when obj is a keras model callable accepting arguments, its "
                    "input signature must be frozen by building the model",
                )
            obj = model_func.get_concrete_function()
            tf.keras.backend.set_learning_phase(learning_phase_orig)

        elif isinstance(obj, Function):
            if obj.function_spec.arg_names and not obj.input_signature:
                raise ValueError(
                    "when obj is a polymorphic function accepting arguments, its ",
                    "input signature must be frozen")
            obj = obj.get_concrete_function()

    # convert variables to constants
    if variables_to_constants:
        if tf1 and isinstance(obj, tf1.Session):
            if not output_names:
                raise ValueError(
                    "when variables_to_constants is true, output_names must "
                    f"contain operations to export, got '{output_names}' instead",
                )
            obj = tf1.graph_util.convert_variables_to_constants(
                obj,
                obj.graph.as_graph_def(),
                output_names,
            )

        elif tf_version[0] != 1:
            from tensorflow.python.framework import convert_to_constants

            if not isinstance(obj, ConcreteFunction):
                raise TypeError(
                    "when variables_to_constants is true, obj must be a concrete "
                    f"or polymorphic function, got '{obj}' instead",
                )
            obj = convert_to_constants.convert_variables_to_constants_v2(obj)

        else:
            raise TypeError(
                f"cannot convert variables to constants for object '{obj}', type not "
                f"understood for TensorFlow version {tf.__version__}",
            )

    # extract the graph
    if tf1 and isinstance(obj, tf1.Session):
        graph = obj.graph
    elif tf_version[0] != 1 and isinstance(obj, ConcreteFunction):
        graph = obj.graph
    else:
        graph = obj

    # write it
    if tf_version[0] == 1:
        tf1.train.write_graph(graph, graph_dir, graph_name, *args, **kwargs)
    else:
        tf.io.write_graph(graph, graph_dir, graph_name, *args, **kwargs)


def load_graph(
    path: str,
    create_session: bool | None = None,
    session_kwargs: dict | None = None,
    as_text: bool | None = None,
) -> tf.Graph | tuple[tf.Graph, tf.Session]:
    """
    Deprecated. Please use :py:func:`load_frozen_graph`.
    """
    warnings.warn(
        "load_graph() is deprecated, please use load_frozen_graph() instead",
        DeprecationWarning,
    )
    return load_frozen_graph(
        path=path,
        create_session=create_session,
        session_kwargs=session_kwargs,
        as_text=as_text,
    )


def load_frozen_graph(
    path: str,
    create_session: bool | None = None,
    session_kwargs: dict | None = None,
    as_text: bool | None = None,
) -> tf.Graph | tuple[tf.Graph, tf.Session]:
    """
    Reads a saved TensorFlow graph from *path* and returns it. When *create_session* is *True*,
    a session object (compatible with the v1 API) is created and returned as the second value of
    a 2-tuple. The default value of *create_session* is *True* when TensorFlow v1 is detected,
    and *False* otherwise. In case a session is created, *session_kwargs* are forwarded to the
    session constructor as keyword arguments when set. When *as_text* is either *True* or *None*,
    and the file extension is ``".pbtxt"`` or ``".pb.txt"``, the content of the file at *path* is
    expected to be a human-readable text file. Otherwise, it is read as a binary protobuf file.
    Example:

    .. code-block:: python

        graph = load_frozen_graph("path/to/model.pb", create_session=False)

        graph, session = load_frozen_graph("path/to/model.pb", create_session=True)
    """
    tf, tf1, tf_version = import_tf()
    path = os.path.expandvars(os.path.expanduser(str(path)))

    # default create_session value
    if create_session is None:
        create_session = tf_version[0] == 1
    if create_session and not tf1:
        raise NotImplementedError(
            "the v1 compatibility layer of TensorFlow v2 is missing, "
            "but required by when create_session is True",
        )

    # default as_text value
    if as_text is None:
        as_text = path.endswith((".pbtxt", ".pb.txt"))

    graph = tf.Graph()
    with graph.as_default():
        graph_def = graph.as_graph_def()

        if as_text:
            # use a simple pb reader to load the file into graph_def
            from google.protobuf import text_format
            with open(path, "rb") as f:
                text_format.Merge(f.read(), graph_def)

        else:
            # use the gfile api depending on the TF version
            if tf_version[0] == 1:
                from tensorflow.python.platform import gfile
                with gfile.FastGFile(path, "rb") as f:
                    graph_def.ParseFromString(f.read())
            else:
                with tf.io.gfile.GFile(path, "rb") as f:
                    graph_def.ParseFromString(f.read())

        # import the graph_def (pb object) into the actual graph
        tf.import_graph_def(graph_def, name="")

    if create_session:
        session = tf1.Session(graph=graph, **(session_kwargs or {}))
        return graph, session
    else:
        return graph


<<<<<<< HEAD
def write_graph_summary(
    graph: tf.Graph,
    summary_dir: str,
    **kwargs,
) -> None:
=======
def load_graph_def(
    model_path: str,
    serving_key: str = tf.saved_model.DEFAULT_SERVING_SIGNATURE_DEF_KEY,
) -> GraphDef:
    """
    Loads the model under *model_path* and returns the GraphDef of it.
    Support is given for either tensorflow or keras SavedModel, as well as for frozen graphs.

    TODO: merge this with existing function in tools.py?
    """
    tf, tf1, tf_version = import_tf()

    model_path = os.path.expandvars(os.path.expanduser(str(model_path)))

    # if model_path is directory try load as saved model
    if os.path.isdir(model_path) and tf.saved_model.contains_saved_model(model_path):
        # if keras model try to load as keras model
        # else load as tensorflow saved model
        loaded_saved_model = load_model(model_path)

        # extract graph
        if serving_key not in loaded_saved_model.signatures:
            raise KeyError(
                f"no graph with serving key '{serving_key}' in model, "
                f"existing keys: {', '.join(list(loaded_saved_model.signatures))}",
            )
        # loaded_saved_model.signatures[serving_key].function_def.node_def
        return loaded_saved_model.signatures[serving_key].graph.as_graph_def()

    # load as frozen graph
    if os.path.splitext(model_path)[1] == ".pb":  # pb.txt pbtxt?? TODO
        with tf.io.gfile.GFile(str(model_path), "rb") as f:
            graph_def = tf.compat.v1.GraphDef()
            graph_def.ParseFromString(f.read())

        return graph_def

    raise FileNotFoundError(f"{model_path} contains neither frozen graph nor SavedModel")


def load_model(model_path: str) -> tf.Model:
    """
    Load and return the SavedModel stored in the directory *model_path*.
    If the model was saved using Keras API, it will be loaded using the same API, otherwise TensorFlows SavedModel API is used.
    """
    tf, tf1, tf_version = import_tf()

    model_path = os.path.expandvars(os.path.expanduser(str(model_path)))

    if os.path.isdir(model_path) and os.path.exists(os.path.join(model_path, "keras_metadata.pb")):
        model = tf.keras.models.load_model(model_path)
    else:
        model = tf.saved_model.load(model_path)

    return model


def write_graph_summary(graph, summary_dir, **kwargs):
>>>>>>> 253ce63b
    """
    Writes the summary of a *graph* to a directory *summary_dir* using a ``tf.summary.FileWriter``
    (v1) or ``tf.summary.create_file_writer`` (v2). This summary can be used later on to visualize
    the graph via tensorboard. *graph* can be either a graph object or a path to a protobuf file. In
    the latter case, :py:func:`load_frozen_graph` is used and all *kwargs* are forwarded.

    .. note::
        When used with TensorFlow v1, eager mode must be disabled.
    """

    # prepare the summary dir
    if not os.path.exists(summary_dir):
        os.makedirs(summary_dir)

    # read the graph when a string is passed
    if isinstance(graph, str):
        graph = load_frozen_graph(graph, create_session=False, **kwargs)

    # further handling is version dependent
    tf, tf1, tf_version = import_tf()
    if tf_version[0] == 1:
        # switch to non-eager mode for the FileWriter to work
        eager = getattr(tf1, "executing_eagerly", lambda: False)()
        if eager:
            tf1.disable_eager_execution()

        # write to file
        writer = tf1.summary.FileWriter(summary_dir)
        writer.add_graph(graph)

        # reset the eager mode
        if eager:
            tf1.enable_eager_execution()

    else:  # 2.X
        from tensorflow.python.ops import summary_ops_v2 as summary_ops

        # create the writer
        writer = tf.summary.create_file_writer(summary_dir)

        # write the graph
        with writer.as_default():
            summary_ops.graph(graph.as_graph_def())

        # close
        writer.close()<|MERGE_RESOLUTION|>--- conflicted
+++ resolved
@@ -289,13 +289,6 @@
         return graph
 
 
-<<<<<<< HEAD
-def write_graph_summary(
-    graph: tf.Graph,
-    summary_dir: str,
-    **kwargs,
-) -> None:
-=======
 def load_graph_def(
     model_path: str,
     serving_key: str = tf.saved_model.DEFAULT_SERVING_SIGNATURE_DEF_KEY,
@@ -354,7 +347,6 @@
 
 
 def write_graph_summary(graph, summary_dir, **kwargs):
->>>>>>> 253ce63b
     """
     Writes the summary of a *graph* to a directory *summary_dir* using a ``tf.summary.FileWriter``
     (v1) or ``tf.summary.create_file_writer`` (v2). This summary can be used later on to visualize
