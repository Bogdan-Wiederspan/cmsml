--- conflicted
+++ resolved
@@ -289,7 +289,6 @@
         return graph
 
 
-<<<<<<< HEAD
 def load_graph_def(
     model_path: str,
     serving_key: str = tf.saved_model.DEFAULT_SERVING_SIGNATURE_DEF_KEY,
@@ -347,14 +346,11 @@
     return model
 
 
-def write_graph_summary(graph, summary_dir, **kwargs):
-=======
 def write_graph_summary(
     graph: tf.Graph,
     summary_dir: str,
     **kwargs,
 ) -> None:
->>>>>>> 20f3f6e5
     """
     Writes the summary of a *graph* to a directory *summary_dir* using a ``tf.summary.FileWriter``
     (v1) or ``tf.summary.create_file_writer`` (v2). This summary can be used later on to visualize
